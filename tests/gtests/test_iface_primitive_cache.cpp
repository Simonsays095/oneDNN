--- conflicted
+++ resolved
@@ -53,11 +53,7 @@
 #endif
 }
 
-<<<<<<< HEAD
-#ifdef DNNL_ENABLE_PRIMITIVE_CACHE
-=======
 #ifndef DNNL_DISABLE_PRIMITIVE_CACHE
->>>>>>> 577365c9
 
 TEST(primitive_cache_test, TestInitState) {
     ASSERT_EQ(get_primitive_cache_size(), 0);
@@ -109,5 +105,4 @@
 }
 #endif
 
-#endif
 } // namespace dnnl