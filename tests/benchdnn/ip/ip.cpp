/*******************************************************************************
* Copyright 2017-2019 Intel Corporation
*
* Licensed under the Apache License, Version 2.0 (the "License");
* you may not use this file except in compliance with the License.
* You may obtain a copy of the License at
*
*     http://www.apache.org/licenses/LICENSE-2.0
*
* Unless required by applicable law or agreed to in writing, software
* distributed under the License is distributed on an "AS IS" BASIS,
* WITHOUT WARRANTIES OR CONDITIONS OF ANY KIND, either express or implied.
* See the License for the specific language governing permissions and
* limitations under the License.
*******************************************************************************/

#include <float.h>
#include <math.h>
#include <random>
#include <stdio.h>
#include <stdlib.h>

#include "dnnl.h"

#include "src/common/dnnl_thread.hpp"

#include "dnnl_common.hpp"
#include "dnnl_memory.hpp"

#include "ip/ip.hpp"

namespace ip {
/* extra control parameter which shouldn't be placed in prb_t */
extern const char *skip_impl; /* NULL or "" means do not skip anything */

inline int init_pd(const prb_t *p, dnnl_inner_product_desc_t &ipd,
        dnnl_primitive_desc_t &ippd, res_t *r) {
    dnnl_memory_desc_t src_d, wei_d, bia_d, dst_d;

    dnnl_dims_t src_dims_0d = {p->mb, p->ic};
    dnnl_dims_t src_dims_1d = {p->mb, p->ic, p->iw};
    dnnl_dims_t src_dims_2d = {p->mb, p->ic, p->ih, p->iw};
    dnnl_dims_t src_dims_3d = {p->mb, p->ic, p->id, p->ih, p->iw};
    dnnl_dims_t wei_dims_0d = {p->oc, p->ic};
    dnnl_dims_t wei_dims_1d = {p->oc, p->ic, p->iw};
    dnnl_dims_t wei_dims_2d = {p->oc, p->ic, p->ih, p->iw};
    dnnl_dims_t wei_dims_3d = {p->oc, p->ic, p->id, p->ih, p->iw};
    dnnl_dims_t bia_dims = {p->oc};
    dnnl_dims_t dst_dims = {p->mb, p->oc};

    dnnl_dim_t *src_dims = p->ndims == 5
            ? src_dims_3d
            : p->ndims == 4 ? src_dims_2d
                            : p->ndims == 3 ? src_dims_1d : src_dims_0d;

    dnnl_dim_t *wei_dims = p->ndims == 5
            ? wei_dims_3d
            : p->ndims == 4 ? wei_dims_2d
                            : p->ndims == 3 ? wei_dims_1d : wei_dims_0d;

    DNN_SAFE(dnnl_memory_desc_init_by_tag(
                     &src_d, p->ndims, src_dims, p->cfg[SRC].dt, p->stag),
            WARN);
    DNN_SAFE(dnnl_memory_desc_init_by_tag(
                     &wei_d, p->ndims, wei_dims, p->cfg[WEI].dt, p->wtag),
            WARN);
    DNN_SAFE(dnnl_memory_desc_init_by_tag(
                     &bia_d, 1, bia_dims, p->cfg[BIA].dt, dnnl_format_tag_any),
            WARN);
    DNN_SAFE(dnnl_memory_desc_init_by_tag(
                     &dst_d, 2, dst_dims, p->cfg[DST].dt, p->dtag),
            WARN);

    switch (p->dir) {
        case FWD_D:
        case FWD_B:
        case FWD_I:
            DNN_SAFE(dnnl_inner_product_forward_desc_init(&ipd,
                             p->dir == FWD_I ? dnnl_forward_inference
                                             : dnnl_forward_training,
                             &src_d, &wei_d, p->dir == FWD_B ? &bia_d : NULL,
                             &dst_d),
                    WARN);
            break;
        case BWD_D:
            DNN_SAFE(dnnl_inner_product_backward_data_desc_init(
                             &ipd, &src_d, &wei_d, &dst_d),
                    WARN);
            break;
        case BWD_W:
        case BWD_WB:
            DNN_SAFE(dnnl_inner_product_backward_weights_desc_init(&ipd, &src_d,
                             &wei_d, p->dir == BWD_W ? NULL : &bia_d, &dst_d),
                    WARN);
            break;
        default: DNN_SAFE(dnnl_invalid_arguments, CRIT);
    }

    DNN_SAFE(ipd.accum_data_type == p->cfg[ACC].dt ? dnnl_success
                                                   : dnnl_unimplemented,
            CRIT);

    auto dnnl_attr = create_dnnl_attr(p->attr, p->oc, p->scales);

    dnnl_status_t init_status = dnnl_success;
    init_status = dnnl_primitive_desc_create(
            &ippd, &ipd, dnnl_attr, engine_tgt, NULL);

    dnnl_primitive_attr_destroy(dnnl_attr);

    if (init_status == dnnl_unimplemented)
        return r->state = UNIMPLEMENTED, OK;
    else
        SAFE(init_status, WARN);

    const char *impl_str = query_impl_info(ippd);
<<<<<<< HEAD
    BENCHDNN_PRINT(5, "dnnl implementation: %s\n", impl_str);
=======
    if (maybe_skip(skip_impl, impl_str)) {
        print(2, "SKIPPED: dnnl implementation: %s\n", impl_str);
        DNN_SAFE(dnnl_primitive_desc_destroy(ippd), WARN);
        return r->state = SKIPPED, OK;
    } else {
        print(5, "dnnl implementation: %s\n", impl_str);
    }
>>>>>>> ed1cf723

    auto q = [=](dnnl_query_t query, int index = 0) {
        return *dnnl_primitive_desc_query_md(ippd, query, index);
    };

    if (p->dir == BWD_D)
        ipd.diff_src_desc = q(dnnl_query_diff_src_md);
    else
        ipd.src_desc = q(dnnl_query_src_md);

    if (p->dir & FLAG_WEI)
        ipd.diff_weights_desc = q(dnnl_query_diff_weights_md);
    else
        ipd.weights_desc = q(dnnl_query_weights_md);

    if (p->dir & FLAG_BIA) {
        if (p->dir & FLAG_BWD)
            ipd.diff_bias_desc = q(dnnl_query_diff_weights_md, 1);
        else
            ipd.bias_desc = q(dnnl_query_weights_md, 1);
    }

    if (p->dir & FLAG_BWD)
        ipd.diff_dst_desc = q(dnnl_query_diff_dst_md);
    else
        ipd.dst_desc = q(dnnl_query_dst_md);

    return OK;
}

inline int compare_dat(const prb_t *p, data_kind_t kind, dnn_mem_t &mem_dt,
        dnn_mem_t &mem_fp, res_t *r) {
    const auto nelems = mem_dt.nelems();
    int64_t non_zero = 0;
    const char *skind = data_kind2str(kind);

    r->errors = 0;
    r->total = nelems;

    for (int64_t i = 0; i < nelems; ++i) {
        const float dt = mem_dt.get_elem(i);
        const float fp0 = mem_fp.get_elem(i);
        const float fp = maybe_saturate(p->cfg[kind].dt, fp0);

        const float diff = fabsf(fp - dt);
        const float rel_diff = diff / (fabsf(fp) > FLT_MIN ? fabsf(fp) : 1);
        const bool ok = (fabs(fp) > 1e-5 ? rel_diff : diff) <= p->cfg[kind].eps;

        r->errors += !ok;

        const bool dump = false || (!ok && (r->errors < 10 || verbose >= 10))
                || (verbose >= 50 && i < 30) || (verbose >= 99);
        if (dump) {
            BENCHDNN_PRINT(0,
                    "[%4ld][%s]"
                    "fp:%8g fp0:%8g dt:%8g diff:%8g rdiff:%8g\n",
                    (long)i, skind, fp, fp0, dt, diff, rel_diff);
        }
        non_zero += fp != 0;
    }

    const double trust_nz = (double)non_zero / r->total;
    bool no_trust = trust_nz < 0.1;
    if (no_trust) {
        r->state = MISTRUSTED;
        const char *skind = data_kind2str(kind);
        BENCHDNN_PRINT(0,
                "@@@ [%s] test-bug: trust is too low."
                " Nonzeros in output: %.2f\n",
                skind, trust_nz);
    }

    if (r->errors) r->state = FAILED;

    if (r->state == UNTESTED) r->state = PASSED; /* optimism */

    return r->state == FAILED ? FAIL : OK;
}

int fill_data(data_kind_t kind, const prb_t *p, dnn_mem_t &mem_dt,
        dnn_mem_t &mem_fp, res_t *r) {
    dnn_mem_t mem_00(mem_dt.md_, dnnl_f32, get_default_tag(mem_dt.md_.ndims),
            engine_tgt);

    const auto nelems = mem_dt.nelems();
    assert(mem_dt.nelems() == mem_fp.nelems());

    const auto &c = p->cfg[kind];

    dnnl::impl::parallel(0, [&](int ithr, int nthr) {
        int64_t chunk_size = (nelems + nthr - 1) / nthr;
        int64_t idx_start = ithr * chunk_size;
        int64_t idx_end = MIN2(idx_start + chunk_size, nelems);
        std::minstd_rand msr;
        std::uniform_int_distribution<> gen(c.f_min, c.f_max);
        msr.discard(kind + idx_start);
        for (int64_t idx = idx_start; idx < idx_end; ++idx) {
            auto val = (float)gen(msr) * c.f_scale;
            mem_00.set_elem(idx, val);
        }
    });

    SAFE(mem_dt.reorder(mem_00), WARN);
    SAFE(mem_fp.reorder(mem_dt), WARN);
    return OK;
}

int doit(const prb_t *p, res_t *r) {
    if (bench_mode == LIST) return r->state = LISTED, OK;

    dnnl_inner_product_desc_t ipd;
    dnnl_primitive_desc_t ippd;
    dnnl_primitive_t ip;

    SAFE(init_pd(p, ipd, ippd, r), WARN);
    if (r->state == SKIPPED || r->state == UNIMPLEMENTED) return OK;

    DNN_SAFE(dnnl_primitive_create(&ip, ippd), WARN);
    DNN_SAFE(dnnl_primitive_desc_destroy(ippd), CRIT);

    auto &src_dt_d = p->dir == BWD_D ? ipd.diff_src_desc : ipd.src_desc;
    auto &wei_dt_d
            = p->dir & FLAG_WEI ? ipd.diff_weights_desc : ipd.weights_desc;
    auto &bia_dt_d = p->dir & FLAG_BWD ? ipd.diff_bias_desc : ipd.bias_desc;
    auto &dst_dt_d = p->dir & FLAG_BWD ? ipd.diff_dst_desc : ipd.dst_desc;

    const auto fp = dnnl_f32;
    dnn_mem_t src_dt(
            src_dt_d, p->cfg[SRC].dt, dnnl_format_tag_undef, engine_tgt);
    dnn_mem_t wei_dt(
            wei_dt_d, p->cfg[WEI].dt, dnnl_format_tag_undef, engine_tgt);
    dnn_mem_t dst_dt(
            dst_dt_d, p->cfg[DST].dt, dnnl_format_tag_undef, engine_tgt);
    dnn_mem_t bia_dt = p->dir & FLAG_BIA
            ? dnn_mem_t(bia_dt_d, p->cfg[BIA].dt, engine_tgt)
            : dnn_mem_t();

    const auto src_tag = get_default_tag(src_dt.md_.ndims);
    const auto wei_tag = get_default_tag(wei_dt.md_.ndims);
    dnn_mem_t src_fp(src_dt_d, fp, src_tag, engine_tgt);
    dnn_mem_t wei_fp(wei_dt_d, fp, wei_tag, engine_tgt);
    dnn_mem_t dst_fp(dst_dt_d, fp, dnnl_nc, engine_tgt);
    dnn_mem_t bia_fp = p->dir & FLAG_BIA
            ? dnn_mem_t(bia_dt_d, fp, dnnl_x, engine_tgt)
            : dnn_mem_t();

    SAFE(fill_data(SRC, p, src_dt, src_fp, r), WARN);
    SAFE(fill_data(WEI, p, wei_dt, wei_fp, r), WARN);
    SAFE(fill_data(DST, p, dst_dt, dst_fp, r), WARN);
    if (p->dir & FLAG_BIA) SAFE(fill_data(BIA, p, bia_dt, bia_fp, r), WARN);

    args_t args;

    if (p->dir & FLAG_FWD) {
        args.set(DNNL_ARG_SRC, src_dt);
        args.set(DNNL_ARG_WEIGHTS, wei_dt);
        if (p->dir & FLAG_BIA) args.set(DNNL_ARG_BIAS, bia_dt);
        args.set(DNNL_ARG_DST, dst_dt);
        DNN_SAFE(execute_and_wait(ip, stream_tgt, args), WARN);
        if (bench_mode & CORR) {
            compute_ref_fwd(p, src_fp, wei_fp, bia_fp, dst_fp);
            dnn_mem_t dst(dst_dt, fp, dnnl_nc, engine_tgt);
            SAFE(compare_dat(p, DST, dst, dst_fp, r), WARN);
        }
    } else if (p->dir == BWD_D) {
        args.set(DNNL_ARG_DIFF_DST, dst_dt);
        args.set(DNNL_ARG_WEIGHTS, wei_dt);
        args.set(DNNL_ARG_DIFF_SRC, src_dt);

        DNN_SAFE(execute_and_wait(ip, stream_tgt, args), WARN);

        if (bench_mode & CORR) {
            compute_ref_bwd_d(p, src_fp, wei_fp, dst_fp);
            dnn_mem_t src(src_dt, fp, src_tag, engine_tgt);
            SAFE(compare_dat(p, SRC, src, src_fp, r), WARN);
        }
    } else if (p->dir & FLAG_BWD && p->dir & FLAG_WEI) {
        args.set(DNNL_ARG_SRC, src_dt);
        args.set(DNNL_ARG_DIFF_DST, dst_dt);
        args.set(DNNL_ARG_DIFF_WEIGHTS, wei_dt);
        if (p->dir & FLAG_BIA) args.set(DNNL_ARG_DIFF_BIAS, bia_dt);

        DNN_SAFE(execute_and_wait(ip, stream_tgt, args), WARN);

        if (bench_mode & CORR) {
            compute_ref_bwd_w(p, src_fp, wei_fp, bia_fp, dst_fp);
            dnn_mem_t wei(wei_dt, fp, wei_tag, engine_tgt);
            if (compare_dat(p, WEI, wei, wei_fp, r) != OK) return FAIL;
            if (p->dir & FLAG_BIA) {
                dnn_mem_t bia(bia_dt, fp, dnnl_x, engine_tgt);
                SAFE(compare_dat(p, BIA, bia, bia_fp, r), WARN);
            }
        }
    }

    measure_perf(r->timer, ip, args);

    DNN_SAFE(dnnl_primitive_destroy(ip), CRIT);

    return OK;
}

} // namespace ip<|MERGE_RESOLUTION|>--- conflicted
+++ resolved
@@ -114,17 +114,13 @@
         SAFE(init_status, WARN);
 
     const char *impl_str = query_impl_info(ippd);
-<<<<<<< HEAD
-    BENCHDNN_PRINT(5, "dnnl implementation: %s\n", impl_str);
-=======
     if (maybe_skip(skip_impl, impl_str)) {
-        print(2, "SKIPPED: dnnl implementation: %s\n", impl_str);
+        BENCHDNN_PRINT(2, "SKIPPED: dnnl implementation: %s\n", impl_str);
         DNN_SAFE(dnnl_primitive_desc_destroy(ippd), WARN);
         return r->state = SKIPPED, OK;
     } else {
-        print(5, "dnnl implementation: %s\n", impl_str);
-    }
->>>>>>> ed1cf723
+        BENCHDNN_PRINT(5, "dnnl implementation: %s\n", impl_str);
+    }
 
     auto q = [=](dnnl_query_t query, int index = 0) {
         return *dnnl_primitive_desc_query_md(ippd, query, index);
