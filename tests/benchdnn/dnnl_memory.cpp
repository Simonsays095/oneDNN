--- conflicted
+++ resolved
@@ -19,16 +19,13 @@
 #include <cctype>
 #include <numeric>
 
-<<<<<<< HEAD
 #if DNNL_WITH_SYCL
 #include <CL/sycl.hpp>
 #endif
 
 #include "dnnl.hpp"
 
-=======
 #include "dnn_types.hpp"
->>>>>>> 1236e1d1
 #include "dnnl_common.hpp"
 #include "dnnl_memory.hpp"
 #include "dnnl_reorder.hpp"
@@ -183,10 +180,6 @@
 
 #if DNNL_GPU_RUNTIME == DNNL_RUNTIME_OCL
     cl_int status = CL_SUCCESS;
-<<<<<<< HEAD
-=======
-    cl_device_id ocl_device = nullptr;
->>>>>>> 1236e1d1
     // Get single device attached to the engine.
     engine_t engine_tgt(engine_tgt_kind);
     cl_device_id ocl_device = eng.get_ocl_device();
