/*******************************************************************************
* Copyright 2018-2020 Intel Corporation
*
* Licensed under the Apache License, Version 2.0 (the "License");
* you may not use this file except in compliance with the License.
* You may obtain a copy of the License at
*
*     http://www.apache.org/licenses/LICENSE-2.0
*
* Unless required by applicable law or agreed to in writing, software
* distributed under the License is distributed on an "AS IS" BASIS,
* WITHOUT WARRANTIES OR CONDITIONS OF ANY KIND, either express or implied.
* See the License for the specific language governing permissions and
* limitations under the License.
*******************************************************************************/

#include "dnnl.h"

#include "norm.hpp"
#include "rnn/rnn_aux.hpp"

namespace rnn {

alg_t str2alg(const char *str) {
#define CASE(_alg) \
    if (!strcasecmp(STRINGIFY(_alg), str)) return _alg
    CASE(VANILLA_RNN);
    CASE(VANILLA_LSTM);
    CASE(VANILLA_GRU);
    CASE(LBR_GRU);
#undef CASE
    assert(!"unknown algorithm");
    return VANILLA_RNN;
}

const char *alg2str(alg_t alg) {
    if (alg == VANILLA_RNN) return "VANILLA_RNN";
    if (alg == VANILLA_LSTM) return "VANILLA_LSTM";
    if (alg == VANILLA_GRU) return "VANILLA_GRU";
    if (alg == LBR_GRU) return "LBR_GRU";
    assert(!"unknown algorithm");
    return "unknown algorithm";
}

dnnl_alg_kind_t alg2kind(alg_t alg) {
    if (alg == VANILLA_RNN) return dnnl_vanilla_rnn;
    if (alg == VANILLA_LSTM) return dnnl_vanilla_lstm;
    if (alg == VANILLA_GRU) return dnnl_vanilla_gru;
    if (alg == LBR_GRU) return dnnl_lbr_gru;
    assert(!"unknown algorithm");
    return dnnl_alg_kind_undef;
}

activation_t str2activation(const char *str) {
#define CASE(_act) \
    if (!strcasecmp(STRINGIFY(_act), str)) return _act
    CASE(RELU);
    CASE(LOGISTIC);
    CASE(TANH);
    CASE(UNDEF);
#undef CASE
    assert(!"unknown activation");
    return UNDEF;
}

const char *activation2str(activation_t act) {
    const char *str = "unknown activation";
    switch (act) {
        case RELU: str = "RELU"; break;
        case LOGISTIC: str = "LOGISTIC"; break;
        case TANH: str = "TANH"; break;
        case UNDEF: str = "UNDEF"; break;
        default: assert(!"unknown activation");
    }
    return str;
}

dnnl_alg_kind_t activation2kind(activation_t act) {
    dnnl_alg_kind_t alg_kind = dnnl_alg_kind_undef;
    switch (act) {
        case RELU: alg_kind = dnnl_eltwise_relu; break;
        case LOGISTIC: alg_kind = dnnl_eltwise_logistic; break;
        case TANH: alg_kind = dnnl_eltwise_tanh; break;
        case UNDEF: alg_kind = dnnl_alg_kind_undef; break;
        default: assert(!"unknown activation");
    }
    return alg_kind;
}

dnnl_rnn_direction_t str2direction(const char *str) {
    if (!strcasecmp("left2right", str)) return dnnl_unidirectional_left2right;
    if (!strcasecmp("right2left", str)) return dnnl_unidirectional_right2left;
    if (!strcasecmp("concat", str)) return dnnl_bidirectional_concat;
    if (!strcasecmp("sum", str)) return dnnl_bidirectional_sum;
    assert(!"unknown direction");
    return dnnl_unidirectional_left2right;
}

const char *direction2str(dnnl_rnn_direction_t direction) {
    if (direction == dnnl_unidirectional_left2right) return "left2right";
    if (direction == dnnl_unidirectional_right2left) return "right2left";
    if (direction == dnnl_bidirectional_concat) return "concat";
    if (direction == dnnl_bidirectional_sum) return "sum";
    assert(!"unknown direction");
    return "unknown direction";
}

void check_case_validity(const dt_conf_t *cfg, policy_t policy) {
    if (is_cfg_u8(cfg)
            && (policy != policy_t::COMMON && policy != policy_t::PER_OC)) {
        fprintf(stderr,
                "%s driver: configuration `%s` requires scale policy "
                "to be policy_t::COMMON or policy_t::PER_OC, exiting...\n",
                driver_name, cfg2str(cfg));
        exit(2);
    }
    if (!(policy == policy_t::NONE || policy == policy_t::COMMON
                || policy == policy_t::PER_OC)) {
        fprintf(stderr,
                "rnn driver: scale_policy `%s` is not supported, exiting...\n",
                attr_t::scale_t::policy2str(policy));
        exit(2);
    }
}

int str2desc(desc_t *desc, const char *str) {
    desc_t d {0};

    /* canonical form:
     * lXtXmbXsicXslcXdicXdlcX
     *
     * where: X is number, S - string
     * note: symbol `_` is ignored
     *
     * implicit rules:
     *  - default values:
     *      l = 1, t = 1, mb = 2
     *  - if slc/dlc/dic is undefined => slc/dlc/dic = sic
     */

    d.n_layer = 1;
    d.n_iter = 1;
    d.mb = 2;

    const char *s = str;
    assert(s);

#define CASE_NN(p, c) \
    do { \
        if (!strncmp(p, s, strlen(p))) { \
            ok = 1; \
            s += strlen(p); \
            char *end_s; \
            d.c = strtol(s, &end_s, 10); \
            s += (end_s - s); \
            if (d.c < 0) return FAIL; \
        } \
    } while (0)
#define CASE_N(c) CASE_NN(#c, c)
    while (*s) {
        int ok = 0;
        CASE_NN("l", n_layer);
        CASE_NN("t", n_iter);
        CASE_N(mb);
        CASE_N(sic);
        CASE_N(slc);
        CASE_N(dic);
        CASE_N(dlc);
        if (*s == 'n') {
            d.name = s + 1;
            break;
        }
        if (*s == '_') ++s;
        if (!ok) return FAIL;
    }
#undef CASE_NN
#undef CASE_N

    if (d.sic == 0) return FAIL;
    if (d.slc == 0) d.slc = d.sic;
    if (d.dlc == 0) d.dlc = d.sic;
    if (d.dic == 0) d.dic = d.sic;

    *desc = d;

    return OK;
}

std::ostream &operator<<(std::ostream &s, const desc_t &d) {
    s << "l" << d.n_layer << "t" << d.n_iter << "mb" << d.mb << "sic" << d.sic
      << "slc" << d.slc << "dic" << d.dic << "dlc" << d.dlc;

    if (d.name) s << "n" << d.name;

    return s;
}

std::ostream &operator<<(std::ostream &s, const prb_t &p) {
    dump_global_params(s);

    if (canonical || p.prop != dnnl_forward)
        s << "--prop=" << prop2str(p.prop) << " ";
    if (canonical || p.alg != VANILLA_RNN)
        s << "--alg=" << alg2str(p.alg) << " ";
    if (canonical || p.skip_nonlinear != false)
        s << "--skip-nonlinear=" << bool2str(p.skip_nonlinear) << " ";
    if (canonical || p.with_peephole != false)
        s << "--with-peephole=" << bool2str(p.with_peephole) << " ";
    if (canonical || p.activation != UNDEF)
        s << "--activation=" << activation2str(p.activation) << " ";
    if (canonical || p.direction != dnnl_unidirectional_left2right)
        s << "--direction=" << direction2str(p.direction) << " ";
    if (canonical || p.cfg != conf_f32) s << "--cfg=" << cfg2str(p.cfg) << " ";
    if (canonical || p.scale_policy != policy_t::NONE)
        s << "--scaling=" << attr_t::scale_t::policy2str(p.scale_policy) << " ";

    s << static_cast<const desc_t &>(p);

    return s;
}

dnnl_status_t init_rnn_fwd_desc(dnnl_rnn_desc_t *rd, const prb_t &p,
        dnnl_prop_kind_t prop_kind, dnnl_memory_desc_t *src_layer_d,
        dnnl_memory_desc_t *src_iter_d, dnnl_memory_desc_t *src_iter_c_d,
        dnnl_memory_desc_t *weights_layer_d, dnnl_memory_desc_t *weights_iter_d,
        dnnl_memory_desc_t *weights_peephole_d, dnnl_memory_desc_t *bias_d,
        dnnl_memory_desc_t *dst_layer_d, dnnl_memory_desc_t *dst_iter_d,
        dnnl_memory_desc_t *dst_iter_c_d) {
    dnnl_alg_kind_t kind = alg2kind(p.alg);
    dnnl_alg_kind_t f = activation2kind(p.activation);

    dnnl_status_t init_status;
    switch (kind) {
        case dnnl_vanilla_rnn:
            init_status = dnnl_vanilla_rnn_forward_desc_init(rd, prop_kind, f,
                    p.direction, src_layer_d, src_iter_d, weights_layer_d,
                    weights_iter_d, bias_d, dst_layer_d, dst_iter_d, p.flags,
                    p.alpha, p.beta);
            break;
        case dnnl_vanilla_lstm:
            init_status = dnnl_lstm_forward_desc_init_v2(rd, prop_kind,
                    p.direction, src_layer_d, src_iter_d, src_iter_c_d,
                    weights_layer_d, weights_iter_d, weights_peephole_d, bias_d,
                    dst_layer_d, dst_iter_d, dst_iter_c_d, p.flags);
            break;
        case dnnl_vanilla_gru:
            init_status = dnnl_gru_forward_desc_init(rd, prop_kind, p.direction,
                    src_layer_d, src_iter_d, weights_layer_d, weights_iter_d,
                    bias_d, dst_layer_d, dst_iter_d, p.flags);
            break;
        case dnnl_lbr_gru:
            init_status = dnnl_lbr_gru_forward_desc_init(rd, prop_kind,
                    p.direction, src_layer_d, src_iter_d, weights_layer_d,
                    weights_iter_d, bias_d, dst_layer_d, dst_iter_d, p.flags);
            break;
        default: init_status = dnnl_unimplemented;
    }
    return init_status;
}

dnnl_status_t init_rnn_bwd_desc(dnnl_rnn_desc_t *rd, const prb_t &p,
        dnnl_prop_kind_t prop_kind, dnnl_memory_desc_t *src_layer_d,
        dnnl_memory_desc_t *src_iter_d, dnnl_memory_desc_t *src_iter_c_d,
        dnnl_memory_desc_t *weights_layer_d, dnnl_memory_desc_t *weights_iter_d,
        dnnl_memory_desc_t *weights_peephole_d, dnnl_memory_desc_t *bias_d,
        dnnl_memory_desc_t *dst_layer_d, dnnl_memory_desc_t *dst_iter_d,
        dnnl_memory_desc_t *dst_iter_c_d, dnnl_memory_desc_t *diff_src_layer_d,
        dnnl_memory_desc_t *diff_src_iter_d,
        dnnl_memory_desc_t *diff_src_iter_c_d,
        dnnl_memory_desc_t *diff_weights_layer_d,
        dnnl_memory_desc_t *diff_weights_iter_d,
        dnnl_memory_desc_t *diff_weights_peephole_d,
        dnnl_memory_desc_t *diff_bias_d, dnnl_memory_desc_t *diff_dst_layer_d,
        dnnl_memory_desc_t *diff_dst_iter_d,
        dnnl_memory_desc_t *diff_dst_iter_c_d) {
    dnnl_alg_kind_t kind = alg2kind(p.alg);
    dnnl_alg_kind_t f = activation2kind(p.activation);

    dnnl_status_t init_status;
    switch (kind) {
        case dnnl_vanilla_rnn:
            init_status = dnnl_vanilla_rnn_backward_desc_init(rd, prop_kind, f,
                    p.direction, src_layer_d, src_iter_d, weights_layer_d,
                    weights_iter_d, bias_d, dst_layer_d, dst_iter_d,
                    diff_src_layer_d, diff_src_iter_d, diff_weights_layer_d,
                    diff_weights_iter_d, diff_bias_d, diff_dst_layer_d,
                    diff_dst_iter_d, p.flags, p.alpha, p.beta);
            break;
        case dnnl_vanilla_lstm:
            init_status = dnnl_lstm_backward_desc_init_v2(rd, prop_kind,
                    p.direction, src_layer_d, src_iter_d, src_iter_c_d,
                    weights_layer_d, weights_iter_d, weights_peephole_d, bias_d,
                    dst_layer_d, dst_iter_d, dst_iter_c_d, diff_src_layer_d,
                    diff_src_iter_d, diff_src_iter_c_d, diff_weights_layer_d,
                    diff_weights_iter_d, diff_weights_peephole_d, diff_bias_d,
                    diff_dst_layer_d, diff_dst_iter_d, diff_dst_iter_c_d,
                    p.flags);
            break;
        case dnnl_vanilla_gru:
            init_status = dnnl_gru_backward_desc_init(rd, prop_kind,
                    p.direction, src_layer_d, src_iter_d, weights_layer_d,
                    weights_iter_d, bias_d, dst_layer_d, dst_iter_d,
                    diff_src_layer_d, diff_src_iter_d, diff_weights_layer_d,
                    diff_weights_iter_d, diff_bias_d, diff_dst_layer_d,
                    diff_dst_iter_d, p.flags);
            break;
        case dnnl_lbr_gru:
            init_status = dnnl_lbr_gru_backward_desc_init(rd, prop_kind,
                    p.direction, src_layer_d, src_iter_d, weights_layer_d,
                    weights_iter_d, bias_d, dst_layer_d, dst_iter_d,
                    diff_src_layer_d, diff_src_iter_d, diff_weights_layer_d,
                    diff_weights_iter_d, diff_bias_d, diff_dst_layer_d,
                    diff_dst_iter_d, p.flags);
            break;
        default: init_status = dnnl_unimplemented;
    }
    return init_status;
}

void init_buffer(float *buf, int64_t size, float value) {
    for (int64_t i = 0; i < size; i++)
        buf[i] = value;
}

float logistic(float x) {
    if (x < 0)
        return (expf(x) / (1 + expf(x)));
    else
        return 1.0f - (expf(-x) / (1 + expf(-x)));
}
float dlogistic(float x) {
    float tmp = logistic(x);
    return tmp * (1 - tmp);
}
float dtanhf(float x) {
    return (1 - tanhf(x)) * (1 + tanhf(x));
}
float x_m_square(float x) {
    return x - x * x;
}
float relu(float x, float alpha) {
    return x > 0 ? x : alpha * x;
}
float drelu(float x, float alpha) {
    return x > 0 ? 1.0f : alpha;
}
float one_m_square(float x) {
    return 1 - x * x;
}

int compare_dat(const prb_t &p, rnn_data_kind_t kind, dnn_mem_t &mem_dt,
        dnn_mem_t &mem_fp, res_t *r, bool final_compare = false) {
    const auto nelems = mem_dt.nelems();

    const char *skind = rnn_data_kind2str(kind);

    diff_norm_t diff_norm;
    size_t errors = 0;
    r->total += nelems;

//#define BENCHDNN_RNN_PRINT_STATISTICS
#ifdef BENCHDNN_RNN_PRINT_STATISTICS
    double min_dt, max_dt, mean_dt = 0.0f, var_dt = 0.0f;
    double min_fp, max_fp, mean_fp = 0.0f, var_fp = 0.0f;
    min_dt = max_dt = mem_dt.get_elem(0);
    min_fp = max_fp = mem_fp.get_elem(0);
#endif

    int64_t fwd_acc_dim
            = 2 * p.n_gates() + 1; // factor 2 is because of the sum of 2 GEMMs
    if (p.alg == VANILLA_GRU) fwd_acc_dim *= p.sic;
    int64_t bwdd_acc_dim = p.n_gates() * p.dic;
    int64_t bwdw_acc_dim = p.mb;
    int64_t acc_dim = fwd_acc_dim;
    if (p.prop == dnnl_backward) acc_dim *= MAX2(bwdd_acc_dim, bwdw_acc_dim);
    // Here the factor 4 just gives some wiggle room for fp32 testing
    float rel_eps = 4
            * (1 + (p.prop == dnnl_backward)) // double wiggle room for bwd
            * ((p.direction == dnnl_bidirectional_sum)
                    + 1) // double threshold if bidir_sum
            * ceilf(log2f(acc_dim * p.n_iter)) * p.cfg[kind].eps;
#ifdef BENCHDNN_RNN_PRINT_STATISTICS
    printf("rel_eps(%a) eps(%a) %ld\n", rel_eps, p.cfg[kind].eps, acc_dim);
#endif

    /* Note: we do an eltwise comparison only when:
       - we use skip_nonlinear;
       - we do not use skip_nonlinear and we test only one cell execution;
       - for int8 computations the tensor is not dst_c_last_iteration;
       If the above conditions are not met, we check only norm-1,
       norm-2 and inf-norm.

       Rough rationale for the `dst_c_last_iteration` exception in int8 case:
       - The formula for one-step c-state is:
         c_t = f_t * c_{t−1} + i_t * c~_t.
         Here all computations happen in f32 (f_t, i_t, and c~_t are dequantized
         right before the computations + the corresponding bias added).
       - In int8 case we don't have much control over these components and
         cannot surmount potential cancellations, if any.
         In practice, I observed that the relative element-wise error of values
         in `dst_c_last_iteration` was bigger (up-to 8e-5) whenever the values
         themselves were smaller (which indirectly means the problem is exactly
         in the cancellation). Unfortunately, this even happened with only one
         layer and one time stamp.
       - So, for now the solution is to use l1- l2- and l_inf-norms to validate
         `dst_c_last_iteration`. When we switch testing on using precise
         integer arithmetic based on modulo operation in rnn_tparams (instead of
         current unreliable re-scaling), this testing weakness should go away.
       - Just an obvious side note: `dst_last_layer` and `dst_last_iteration`
         are immediate dequantization of the corresponding u8 tensors. Hence,
         as long as we get precise u8 intermediate results (and so far we do),
         the f32 result should be pretty accurate -- the dequantization is just
         two simple ops: f32 = scale * u8 + shift.
    */
    bool check_norm0
            = (p.skip_nonlinear || ((p.n_layer == 1) && (p.n_iter == 1)));
    if (p.is_int8() && kind == dst_c_last_iteration) check_norm0 = false;

    for (int64_t i = 0; i < nelems; ++i) {
        const float dt = mem_dt.get_elem(i);
        const float fp = mem_fp.get_elem(i);
#ifdef BENCHDNN_RNN_PRINT_STATISTICS
        min_dt = MIN2(dt, min_dt);
        min_fp = MIN2(dt, min_fp);
        max_dt = MAX2(dt, max_dt);
        max_fp = MAX2(dt, max_fp);
        mean_dt += dt;
        mean_fp += fp;
        if (i > 0) {
            double tmp_dt = (double(i + 1) * dt - mean_dt);
            var_dt += (tmp_dt * tmp_dt) / (i * (i + 1));
            double tmp_fp = (double(i + 1) * fp - mean_fp);
            var_fp += (tmp_fp * tmp_fp) / (i * (i + 1));
        }
#endif
        diff_norm.update(fp, dt);

        bool ok = true;
        if (check_norm0) {
            const float diff = fabsf(fp - dt);
            const float rel_diff = diff / (fabsf(fp) > FLT_MIN ? fabsf(fp) : 1);
            const float diff_threshold = p.cfg[kind].eps;

            // very strict error bound for int8 data type
            if (p.cfg[kind].dt == dnnl_u8)
                ok = diff == 0;
            else
                ok = (fabs(fp) > diff_threshold ? rel_diff : diff) <= rel_eps;

            if (!ok) {
                errors++;
                if (errors < 10 || verbose >= 10) {
                    int64_t n = 0, t = 0, c = 0, l = 0, d = 0, w = 0, ic = 0,
                            oc = 0, b = 0;
                    switch (kind) {
                        case input:
                        case dst_diff_input:
                            inv_ntc_off_f(p, i, n, t, c);
                            BENCHDNN_PRINT(0,
                                    "%4ld, %s, [%s][" IFMT "," IFMT "," IFMT
                                    "] "
                                    "fp:%8g dt:%8g diff:%8g rdiff:%8g\n",
                                    (long)i, final_compare ? "" : "REORDER ",
                                    skind, n, t, c, fp, dt, diff, rel_diff);
                            break;
                        case states:
                        case dst_diff_states:
                            inv_ldnc_off_f(p, i, l, d, n, c);
                            BENCHDNN_PRINT(0,
                                    "%4ld, %s, [%s][" IFMT "," IFMT "," IFMT
                                    "," IFMT
                                    "] "
                                    "fp:%8g dt:%8g diff:%8g rdiff:%8g\n",
                                    (long)i, final_compare ? "" : "REORDER ",
                                    skind, l, d, n, c, fp, dt, diff, rel_diff);
                            break;
                        case weights_input:
                        case dst_diff_weights_input:
                            inv_ldigo_off_f(p, i, l, d, w, ic, oc);
                            BENCHDNN_PRINT(0,
                                    "%4ld, %s, [%s][" IFMT "," IFMT "," IFMT
                                    "," IFMT "," IFMT
                                    "] "
                                    "fp:%8g dt:%8g diff:%8g rdiff:%8g\n",
                                    (long)i, final_compare ? "" : "REORDER ",
                                    skind, l, d, w, ic, oc, fp, dt, diff,
                                    rel_diff);
                            break;
                        case weights_states:
                        case dst_diff_weights_states:
                            inv_ldigo_off_f(p, i, l, d, w, ic, oc);
                            BENCHDNN_PRINT(0,
                                    "%4ld, %s, [%s][" IFMT "," IFMT "," IFMT
                                    "," IFMT "," IFMT
                                    "] "
                                    "fp:%8g dt:%8g diff:%8g rdiff:%8g\n",
                                    (long)i, final_compare ? "" : "REORDER ",
                                    skind, l, d, w, ic, oc, fp, dt, diff,
                                    rel_diff);
                            break;
                        case weights_peephole:
                        case dst_diff_weights_peephole:
                            inv_weights_peephole_ldgo_off_f(p, i, l, d, b, c);
                            BENCHDNN_PRINT(0,
                                    "%4ld, %s, [%s][" IFMT "," IFMT "," IFMT
                                    "," IFMT
                                    "] "
                                    "fp:%8g dt:%8g diff:%8g rdiff:%8g\n",
                                    (long)i, final_compare ? "" : "REORDER ",
                                    skind, l, d, b, c, fp, dt, diff, rel_diff);
                            break;
                        case bias:
                        case dst_diff_bias:
<<<<<<< HEAD
                            inv_ldgo_off_f(p, i, l, d, b, c);
=======
                            inv_bias_ldgo_off_f(p, i, l, d, b, c);
>>>>>>> d5f6d0bb
                            BENCHDNN_PRINT(0,
                                    "%4ld, %s, [%s][" IFMT "," IFMT "," IFMT
                                    "," IFMT
                                    "] "
                                    "fp:%8g dt:%8g diff:%8g rdiff:%8g\n",
                                    (long)i, final_compare ? "" : "REORDER ",
                                    skind, l, d, b, c, fp, dt, diff, rel_diff);
                            break;
                        case dst_last_layer:
                        case diff_last_layer:
                            inv_tnc_off_f(p, i, t, n, c);
                            BENCHDNN_PRINT(0,
                                    "%4ld, %s, [%s][" IFMT "," IFMT "," IFMT
                                    "] "
                                    "fp:%8g dt:%8g diff:%8g rdiff:%8g\n",
                                    (long)i, final_compare ? "" : "REORDER ",
                                    skind, t, n, c, fp, dt, diff, rel_diff);
                            break;
                        case c_states:
                        case dst_last_iteration:
                        case dst_c_last_iteration:
                        case dst_diff_c_states:
                        case diff_last_iteration:
                        case diff_c_last_iteration:
                            inv_ldnc_off_f(p, i, l, d, n, c);
                            BENCHDNN_PRINT(0,
                                    "%4ld, %s, [%s][" IFMT "," IFMT "," IFMT
                                    "," IFMT
                                    "] "
                                    "fp:%8g dt:%8g diff:%8g rdiff:%8g\n",
                                    (long)i, final_compare ? "" : "REORDER ",
                                    skind, l, d, n, c, fp, dt, diff, rel_diff);
                            break;
                        default: assert(!"unknown data kind"); return FAIL;
                    }
                }
            }
        }
#if 1
        /* for debug purposes only: dump the output */
        if (final_compare && verbose >= 50) {
            int64_t n = 0, t = 0, c = 0, l = 0, d = 0, w = 0, ic = 0, oc = 0,
                    b = 0;

            switch (kind) {
                case input:
                    inv_ntc_off_f(p, i, n, t, c);
                    BENCHDNN_PRINT(0,
                            "[%4ld][%s][" IFMT "," IFMT "," IFMT
                            "] fp:%8g dt:%8g\n",
                            (long)i, skind, n, t, c, fp, dt);
                    break;
                case states:
                    inv_ldnc_off_f(p, i, l, d, n, c);
                    BENCHDNN_PRINT(0,
                            "[%4ld][%s][" IFMT "," IFMT "," IFMT "," IFMT
                            "] fp:%8g dt:%8g\n",
                            (long)i, skind, l, d, n, c, fp, dt);
                    break;
                case weights_input:
                    inv_ldigo_off_f(p, i, l, d, w, ic, oc);
                    BENCHDNN_PRINT(0,
                            "[%4ld][%s][" IFMT "," IFMT "," IFMT "," IFMT
                            "," IFMT "] fp:%8g dt:%8g\n",
                            (long)i, skind, l, d, w, ic, oc, fp, dt);
                    break;
                case weights_states:
                    inv_ldigo_off_f(p, i, l, d, w, ic, oc);
<<<<<<< HEAD
                    break;
=======
>>>>>>> d5f6d0bb
                    BENCHDNN_PRINT(0,
                            "[%4ld][%s][" IFMT "," IFMT "," IFMT "," IFMT
                            "," IFMT "] fp:%8g dt:%8g\n",
                            (long)i, skind, l, d, w, ic, oc, fp, dt);
                    break;
<<<<<<< HEAD
=======
                case weights_peephole:
                    inv_weights_peephole_ldgo_off_f(p, i, l, d, b, c);
                    BENCHDNN_PRINT(0,
                            "[%4ld][%s][" IFMT "," IFMT "," IFMT "," IFMT
                            "] fp:%8g dt:%8g\n",
                            (long)i, skind, l, d, b, c, fp, dt);
                    break;
                case bias:
                    inv_bias_ldgo_off_f(p, i, l, d, b, c);
>>>>>>> d5f6d0bb
                    BENCHDNN_PRINT(0,
                            "[%4ld][%s][" IFMT "," IFMT "," IFMT "," IFMT
                            "] fp:%8g dt:%8g\n",
                            (long)i, skind, l, d, b, c, fp, dt);
                    break;
                case dst_last_layer:
                    inv_tnc_off_f(p, i, t, n, c);
                    BENCHDNN_PRINT(0,
                            "[%4ld][%s][" IFMT "," IFMT "," IFMT
                            "] fp:%8g dt:%8g\n",
                            (long)i, skind, n, t, c, fp, dt);
                    break;
                case c_states:
                case dst_last_iteration:
                case dst_c_last_iteration:
                    inv_ldnc_off_f(p, i, l, d, n, c);
                    BENCHDNN_PRINT(0,
                            "[%4ld][%s][" IFMT "," IFMT "," IFMT "," IFMT
                            "] fp:%8g dt:%8g\n",
                            (long)i, skind, l, d, n, c, fp, dt);
                    break;
                default:
                    BENCHDNN_PRINT(0, "[%4ld][unknown] fp:%8g dt:%8g\n",
                            (long)i, fp, dt);
                    break;
            }
        }
#endif
    }

    diff_norm.done();

    if (!check_norm0) {
        if ((diff_norm.rel_diff(norm_t::L1) > rel_eps)
                || (diff_norm.rel_diff(norm_t::L2) > rel_eps)
                || (diff_norm.rel_diff(norm_t::L8) > rel_eps))
            errors++;
    }

    if (final_compare || errors) {
        const int vl = errors ? 0 : 2;
        BENCHDNN_PRINT(vl,
                "@@@ [%s] %sdiff: l0(``%g``) "
                "l1:(%g,%g,%g,``%g``) "
                "l2:(%g,%g,%g,``%g``) "
                "l8:(%g,%g,%g,``%g``)\n",
                skind, final_compare ? "final: " : "",
                diff_norm.rel_diff(norm_t::L0), diff_norm.a_[norm_t::L1],
                diff_norm.b_[norm_t::L1], diff_norm.diff_[norm_t::L1],
                diff_norm.rel_diff(norm_t::L1), diff_norm.a_[norm_t::L2],
                diff_norm.b_[norm_t::L2], diff_norm.diff_[norm_t::L2],
                diff_norm.rel_diff(norm_t::L2), diff_norm.a_[norm_t::L8],
                diff_norm.b_[norm_t::L8], diff_norm.diff_[norm_t::L8],
                diff_norm.rel_diff(norm_t::L8));
    }

    r->errors += errors;
    if (errors != 0) r->state = FAILED;

    if (final_compare && r->state == UNTESTED) r->state = PASSED; /* optimism */

#ifdef BENCHDNN_RNN_PRINT_STATISTICS
    printf("dt: min(%a) max(%a) mean(%a), var(%a)\n", min_dt, max_dt,
            mean_dt / nelems, var_dt / nelems);
    printf("fp: min(%a) max(%a) mean(%a), var(%a)\n", min_fp, max_fp,
            mean_fp / nelems, var_fp / nelems);
#endif

    return errors != 0 ? FAIL : OK;
}

int compare_input(const prb_t &p, dnn_mem_t &mem_dt, dnn_mem_t &mem_fp,
        res_t *r, bool final_compare = false) {
    return compare_dat(p, input, mem_dt, mem_fp, r, final_compare);
}
int compare_states(const prb_t &p, dnn_mem_t &mem_dt, dnn_mem_t &mem_fp,
        res_t *r, bool final_compare = false) {
    return compare_dat(p, states, mem_dt, mem_fp, r, final_compare);
}
int compare_weights_input(const prb_t &p, dnn_mem_t &mem_dt, dnn_mem_t &mem_fp,
        res_t *r, bool final_compare = false) {
    return compare_dat(p, weights_input, mem_dt, mem_fp, r, final_compare);
}
int compare_weights_states(const prb_t &p, dnn_mem_t &mem_dt, dnn_mem_t &mem_fp,
        res_t *r, bool final_compare = false) {
    return compare_dat(p, weights_states, mem_dt, mem_fp, r, final_compare);
}
int compare_bias(const prb_t &p, dnn_mem_t &mem_dt, dnn_mem_t &mem_fp, res_t *r,
        bool final_compare = false) {
    return compare_dat(p, bias, mem_dt, mem_fp, r, final_compare);
}
int compare_dst_last_layer(const prb_t &p, dnn_mem_t &mem_dt, dnn_mem_t &mem_fp,
        res_t *r, bool final_compare = false) {
    return compare_dat(p, dst_last_layer, mem_dt, mem_fp, r, final_compare);
}
int compare_dst_last_iteration(const prb_t &p, dnn_mem_t &mem_dt,
        dnn_mem_t &mem_fp, res_t *r, bool final_compare = false) {
    return compare_dat(p, dst_last_iteration, mem_dt, mem_fp, r, final_compare);
}

int compare_dst_c_last_iteration(const prb_t &p, dnn_mem_t &mem_dt,
        dnn_mem_t &mem_fp, res_t *r, bool final_compare = false) {
    return compare_dat(
            p, dst_c_last_iteration, mem_dt, mem_fp, r, final_compare);
}

void prb_t::set_qparams(float fp_min, float fp_max) {
    if (!is_cfg_u8(cfg)) {
        data_shift = 0.;
        data_scale = 1.;
        wei_scale = 1.;
        return;
    }

    /* Set parameters for quantization of src and weights from fp32 data
     * in [-1, 1] to int8 data in a range specified in cfg */
    float fp_range = fp_max - fp_min;
    float int8_src_range = cfg[input].f_max - cfg[input].f_min,
          int8_wei_range = cfg[weights_input].f_max - cfg[weights_input].f_min;

    data_shift = cfg[input].f_mean;
    data_scale = int8_src_range / fp_range;

    if (scale_policy == policy_t::COMMON) {
        wei_scale = int8_wei_range / fp_range;
    } else if (scale_policy == policy_t::PER_OC) {
        float K = int8_wei_range / fp_range;
        const auto nelems = dic * n_gates();
        for (int64_t i = 0; i < nelems; i++) {
            wei_oc_scales[i] = K * (1. + (float)i / nelems);
        }
    }
}

void prb_t::set_tparams(float fp_min, float fp_max) {
    if (skip_nonlinear) {
        assert(linear_scales != nullptr);
        // Here, we assume that the inputs of the cells are in [fp_min,fp_max]. We
        // pick the scaling factors to ensure that the output of the
        // linear pre/post gemm is in [fp_min,fp_max]

        // Also, we rely on the fact that for forward, the weights
        // matrices are sparse, and contain coefficient equal to
        // 1/n_gates() to compensate for the gemm accumulation. So
        // here, we account only for the postgemm accumulation, and
        // the fact that we want to use diferent scales per gate.

        // For BWD_W, we cannot assume sparssness though since the
        // gates and diff_dst_* are dense.
        int64_t fwd_acc_dim = n_gates();
        int64_t bwdd_acc_dim = dic;
        int64_t bwdw_acc_dim = mb;
        int64_t acc_dim = 0;
        if (prop == dnnl_backward)
            acc_dim = n_gates()
                    * MAX2(fwd_acc_dim, MAX2(bwdd_acc_dim, bwdw_acc_dim));
        else
            acc_dim = fwd_acc_dim;
        // make scaling exact by choosing powers of two.
        int64_t n_cscale = (alg == VANILLA_LSTM);
        int64_t divisor = next_pow2((acc_dim + n_cscale) * (is_int8() ? 2 : 1));
        float factor = (1.0f / (float)(divisor));
        for (int64_t i = 0; i < n_gates(); i++)
            linear_scales[i] = (i + 1) * factor;
        if (n_cscale) linear_cscale = (n_gates() + 1) * factor;
    }
}

} // namespace rnn<|MERGE_RESOLUTION|>--- conflicted
+++ resolved
@@ -511,11 +511,7 @@
                             break;
                         case bias:
                         case dst_diff_bias:
-<<<<<<< HEAD
-                            inv_ldgo_off_f(p, i, l, d, b, c);
-=======
                             inv_bias_ldgo_off_f(p, i, l, d, b, c);
->>>>>>> d5f6d0bb
                             BENCHDNN_PRINT(0,
                                     "%4ld, %s, [%s][" IFMT "," IFMT "," IFMT
                                     "," IFMT
@@ -584,17 +580,11 @@
                     break;
                 case weights_states:
                     inv_ldigo_off_f(p, i, l, d, w, ic, oc);
-<<<<<<< HEAD
-                    break;
-=======
->>>>>>> d5f6d0bb
                     BENCHDNN_PRINT(0,
                             "[%4ld][%s][" IFMT "," IFMT "," IFMT "," IFMT
                             "," IFMT "] fp:%8g dt:%8g\n",
                             (long)i, skind, l, d, w, ic, oc, fp, dt);
                     break;
-<<<<<<< HEAD
-=======
                 case weights_peephole:
                     inv_weights_peephole_ldgo_off_f(p, i, l, d, b, c);
                     BENCHDNN_PRINT(0,
@@ -604,7 +594,6 @@
                     break;
                 case bias:
                     inv_bias_ldgo_off_f(p, i, l, d, b, c);
->>>>>>> d5f6d0bb
                     BENCHDNN_PRINT(0,
                             "[%4ld][%s][" IFMT "," IFMT "," IFMT "," IFMT
                             "] fp:%8g dt:%8g\n",
