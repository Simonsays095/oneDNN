--- conflicted
+++ resolved
@@ -71,14 +71,10 @@
 
     CHECK(dnnl_memory_get_data_handle(m, &req));
     CHECK_TRUE(req == NULL);
-<<<<<<< HEAD
-#if MKLDNN_CPU_RUNTIME != MKLDNN_RUNTIME_SYCL
-    CHECK(mkldnn_memory_set_data_handle(m, data));
-    CHECK(mkldnn_memory_get_data_handle(m, &req));
-=======
+
+#if DNNL_CPU_RUNTIME != DNNL_RUNTIME_SYCL
     CHECK(dnnl_memory_set_data_handle(m, data));
     CHECK(dnnl_memory_get_data_handle(m, &req));
->>>>>>> 31aec04b
     CHECK_TRUE(req == data);
 #endif
 
@@ -92,7 +88,7 @@
     CHECK(dnnl_engine_destroy(engine));
 }
 
-#if MKLDNN_CPU_RUNTIME != MKLDNN_RUNTIME_SYCL
+#if DNNL_CPU_RUNTIME != DNNL_RUNTIME_SYCL
 void test2() {
     /* AlexNet: c3
      * {2, 256, 13, 13} (x) {384, 256, 3, 3} -> {2, 384, 13, 13}
@@ -223,7 +219,7 @@
     CHECK(dnnl_primitive_execute(r, stream, 2, r_args));
     CHECK(dnnl_primitive_destroy(r));
 
-    CHECK(mkldnn_stream_wait(stream));
+    CHECK(dnnl_stream_wait(stream));
 
     /* clean-up */
     CHECK(dnnl_memory_destroy(c3_src));
@@ -309,7 +305,7 @@
     CHECK(dnnl_primitive_execute(l2, stream, 2, l2_args));
     CHECK(dnnl_primitive_destroy(l2));
 
-    CHECK(mkldnn_stream_wait(stream));
+    CHECK(dnnl_stream_wait(stream));
 
     /* clean-up */
     CHECK(dnnl_memory_destroy(l2_src));
@@ -337,7 +333,7 @@
 
 int main() {
     test1();
-#if MKLDNN_CPU_RUNTIME != MKLDNN_RUNTIME_SYCL
+#if DNNL_CPU_RUNTIME != DNNL_RUNTIME_SYCL
     test2();
     test3();
 #endif
