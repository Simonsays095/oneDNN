#===============================================================================
# Copyright 2016-2018 Intel Corporation
#
# Licensed under the Apache License, Version 2.0 (the "License");
# you may not use this file except in compliance with the License.
# You may obtain a copy of the License at
#
#     http://www.apache.org/licenses/LICENSE-2.0
#
# Unless required by applicable law or agreed to in writing, software
# distributed under the License is distributed on an "AS IS" BASIS,
# WITHOUT WARRANTIES OR CONDITIONS OF ANY KIND, either express or implied.
# See the License for the specific language governing permissions and
# limitations under the License.
#===============================================================================

file(GLOB_RECURSE HEADERS
    ${PROJECT_BINARY_DIR}/include/*.h
    ${CMAKE_CURRENT_SOURCE_DIR}/../include/*.h
    ${CMAKE_CURRENT_SOURCE_DIR}/../include/*.hpp
    )
include_directories(
    ${CMAKE_CURRENT_SOURCE_DIR}
    ${CMAKE_CURRENT_SOURCE_DIR}/common
    )

# propagate SRC specific flags
append(CMAKE_C_FLAGS "${CMAKE_SRC_CCXX_FLAGS}")
append(CMAKE_CXX_FLAGS "${CMAKE_SRC_CCXX_FLAGS}")

# propagate no warning flags
append(CMAKE_C_FLAGS "${CMAKE_CCXX_NOWARN_FLAGS}")
append(CMAKE_CXX_FLAGS "${CMAKE_CCXX_NOWARN_FLAGS}")

# propagate sanitizer flags
append(CMAKE_C_FLAGS "${CMAKE_CCXX_SANITIZER_FLAGS}")
append(CMAKE_CXX_FLAGS "${CMAKE_CCXX_SANITIZER_FLAGS}")

if(NOT DNNL_VERBOSE)
    add_definitions(-DDISABLE_VERBOSE)
endif()

if(DNNL_ENABLE_CONCURRENT_EXEC)
    add_definitions(-DDNNL_ENABLE_CONCURRENT_EXEC)
endif()

if(NOT DNNL_ENABLE_JIT_PROFILING)
    # XXX: the profiling interface will still be built and present in the
    # library
    message(STATUS "Intel(R) VTune(TM) Amplifier JIT profiling disabled")
    add_definitions(-DDNNL_ENABLE_JIT_PROFILING=0)
elseif(UNIX AND NOT APPLE)
    # Not every compiler adds -ldl automatically
    list(APPEND EXTRA_SHARED_LIBS "${CMAKE_DL_LIBS}")
endif()

if(WIN32)
    add_definitions(-D_WIN)
    add_definitions(-DNOMINMAX)
    # Correct 'jnl' macro/jit issue
    if(${CMAKE_CXX_COMPILER_ID} STREQUAL "Intel")
        append(CMAKE_CXX_FLAGS "/Qlong-double")
    endif()
endif()

add_subdirectory(common)
add_subdirectory(cpu)

if(DNNL_GPU_RUNTIME STREQUAL "OCL")
    add_subdirectory(ocl)
endif()

<<<<<<< HEAD
if(MKLDNN_CPU_RUNTIME STREQUAL "SYCL" OR MKLDNN_GPU_RUNTIME STREQUAL "SYCL")
    add_subdirectory(ocl)
    add_subdirectory(sycl)
endif()

add_library(${LIB_NAME}
    ${MKLDNN_LIBRARY_TYPE} ${HEADERS} ${${LIB_NAME}_SUB_OBJS})
=======
add_library(${LIB_NAME} ${DNNL_LIBRARY_TYPE}
    ${VERSION_RESOURCE_FILE} ${HEADERS} ${${LIB_NAME}_SUB_OBJS})
>>>>>>> 31aec04b

set_property(TARGET ${LIB_NAME} PROPERTY VERSION "${DNNL_VERSION_MAJOR}.${DNNL_VERSION_MINOR}")
set_property(TARGET ${LIB_NAME} PROPERTY SOVERSION "${DNNL_VERSION_MAJOR}")
set_property(TARGET ${LIB_NAME} PROPERTY PUBLIC_HEADER ${HEADERS})

target_include_directories(${LIB_NAME} PUBLIC
    $<BUILD_INTERFACE:${PROJECT_BINARY_DIR}/include>
    $<BUILD_INTERFACE:${CMAKE_CURRENT_LIST_DIR}/../include>
    # $<INSTALL_PREFIX> is required for compatibility with cmake 2.8
    $<INSTALL_INTERFACE:$<INSTALL_PREFIX>/${CMAKE_INSTALL_INCLUDEDIR}>
    )

target_link_libraries_build(${LIB_NAME}
    "${EXTRA_SHARED_LIBS};${EXTRA_STATIC_LIBS}")
target_link_libraries_install(${LIB_NAME} "${EXTRA_SHARED_LIBS}")
if(DNNL_LIBRARY_TYPE STREQUAL "STATIC")
    target_link_libraries_install(${LIB_NAME} "${EXTRA_STATIC_LIBS}")
endif()

set(LIB_EXPORT_NAME "${LIB_NAME}-targets")
install(TARGETS ${LIB_NAME}
    EXPORT "${LIB_EXPORT_NAME}"
    RUNTIME DESTINATION ${CMAKE_INSTALL_BINDIR}
    LIBRARY DESTINATION ${CMAKE_INSTALL_LIBDIR}
    ARCHIVE DESTINATION ${CMAKE_INSTALL_LIBDIR}
    PUBLIC_HEADER DESTINATION "${CMAKE_INSTALL_INCLUDEDIR}")

# Write version and package config files
set(LIB_CONFIG_GENERATE_DIR "${CMAKE_CURRENT_BINARY_DIR}/generated")
set(LIB_CONFIG_INSTALL_DIR "${CMAKE_INSTALL_LIBDIR}/cmake/${LIB_NAME}")
set(LIB_VERSION_FILE
    "${LIB_CONFIG_GENERATE_DIR}/${LIB_NAME}-config-version.cmake")
set(LIB_CONFIG_FILE
    "${LIB_CONFIG_GENERATE_DIR}/${LIB_NAME}-config.cmake")
write_basic_package_version_file(
    "${LIB_VERSION_FILE}"
    VERSION ${PROJECT_VERSION}
    COMPATIBILITY SameMajorVersion)
configure_package_config_file(
    "../cmake/config.cmake.in"
    "${LIB_CONFIG_FILE}"
    INSTALL_DESTINATION ${LIB_CONFIG_INSTALL_DIR})
install(FILES ${LIB_CONFIG_FILE} ${LIB_VERSION_FILE}
    DESTINATION ${LIB_CONFIG_INSTALL_DIR})
string(TOUPPER "${LIB_NAME}::" LIB_NAMESPACE)
install(EXPORT ${LIB_EXPORT_NAME}
    NAMESPACE ${LIB_NAMESPACE}
    DESTINATION ${LIB_CONFIG_INSTALL_DIR})

# MKL-DNN compat cmake files
install(CODE "execute_process(COMMAND ${CMAKE_COMMAND}
    -DDIR=${CMAKE_INSTALL_PREFIX}/${CMAKE_INSTALL_LIBDIR}/cmake
    -P ${PROJECT_SOURCE_DIR}/cmake/gen_mkldnn_compat_cmakes.cmake)")

# Install custom find modules for transitive dependencies
<<<<<<< HEAD
if(MKLDNN_CPU_THREADING_RUNTIME STREQUAL "TBB")
=======
if(DNNL_CPU_RUNTIME STREQUAL "TBB")
>>>>>>> 31aec04b
    if(WIN32)
        install(FILES "../cmake/win/TBBConfig.cmake" RENAME "FindTBB.cmake"
            DESTINATION ${LIB_CONFIG_INSTALL_DIR})
    elseif(APPLE)
        install(FILES "../cmake/mac/TBBConfig.cmake" RENAME "FindTBB.cmake"
            DESTINATION ${LIB_CONFIG_INSTALL_DIR})
    elseif(UNIX)
        install(FILES "../cmake/lnx/TBBConfig.cmake" RENAME "FindTBB.cmake"
            DESTINATION ${LIB_CONFIG_INSTALL_DIR})
    endif()
endif()

if(DNNL_GPU_RUNTIME STREQUAL "OCL")
    install(FILES
        "../cmake/FindOpenCL.cmake"
        DESTINATION ${LIB_CONFIG_INSTALL_DIR})
endif()

<<<<<<< HEAD
if(MKLDNN_CPU_RUNTIME STREQUAL "SYCL" OR MKLDNN_GPU_RUNTIME STREQUAL "SYCL")
    install(FILES
        "../cmake/FindOpenCL.cmake"
        "../cmake/FindSYCL.cmake"
        "../cmake/FindIntelSYCL.cmake"
        "../cmake/FindComputeCpp.cmake"
        DESTINATION ${LIB_CONFIG_INSTALL_DIR})
endif()

# On Windows we need to add mkldnn.dll path to CTESTCONFIG_PATH which is later
=======
# On Windows we need to add dnnl.dll path to CTESTCONFIG_PATH which is later
>>>>>>> 31aec04b
# passed to ctest and Visual Studio solutions
if(WIN32)
    if(CMAKE_GENERATOR MATCHES "Visual Studio")
        foreach(BUILD_TYPE Release Debug RelWithDebInfo MinSizeRel)
            append_to_windows_path_list(CTESTCONFIG_PATH
                "${CMAKE_CURRENT_BINARY_DIR}/${BUILD_TYPE}")
        endforeach()
    else()
        append_to_windows_path_list(CTESTCONFIG_PATH
            "${CMAKE_CURRENT_BINARY_DIR}")
    endif()
    set(CTESTCONFIG_PATH "${CTESTCONFIG_PATH}" PARENT_SCOPE)
endif()<|MERGE_RESOLUTION|>--- conflicted
+++ resolved
@@ -70,18 +70,13 @@
     add_subdirectory(ocl)
 endif()
 
-<<<<<<< HEAD
-if(MKLDNN_CPU_RUNTIME STREQUAL "SYCL" OR MKLDNN_GPU_RUNTIME STREQUAL "SYCL")
+if(DNNL_CPU_RUNTIME STREQUAL "SYCL" OR DNNL_GPU_RUNTIME STREQUAL "SYCL")
     add_subdirectory(ocl)
     add_subdirectory(sycl)
 endif()
 
-add_library(${LIB_NAME}
-    ${MKLDNN_LIBRARY_TYPE} ${HEADERS} ${${LIB_NAME}_SUB_OBJS})
-=======
 add_library(${LIB_NAME} ${DNNL_LIBRARY_TYPE}
     ${VERSION_RESOURCE_FILE} ${HEADERS} ${${LIB_NAME}_SUB_OBJS})
->>>>>>> 31aec04b
 
 set_property(TARGET ${LIB_NAME} PROPERTY VERSION "${DNNL_VERSION_MAJOR}.${DNNL_VERSION_MINOR}")
 set_property(TARGET ${LIB_NAME} PROPERTY SOVERSION "${DNNL_VERSION_MAJOR}")
@@ -137,11 +132,8 @@
     -P ${PROJECT_SOURCE_DIR}/cmake/gen_mkldnn_compat_cmakes.cmake)")
 
 # Install custom find modules for transitive dependencies
-<<<<<<< HEAD
-if(MKLDNN_CPU_THREADING_RUNTIME STREQUAL "TBB")
-=======
-if(DNNL_CPU_RUNTIME STREQUAL "TBB")
->>>>>>> 31aec04b
+
+if(DNNL_CPU_THREADING_RUNTIME STREQUAL "TBB")
     if(WIN32)
         install(FILES "../cmake/win/TBBConfig.cmake" RENAME "FindTBB.cmake"
             DESTINATION ${LIB_CONFIG_INSTALL_DIR})
@@ -160,8 +152,7 @@
         DESTINATION ${LIB_CONFIG_INSTALL_DIR})
 endif()
 
-<<<<<<< HEAD
-if(MKLDNN_CPU_RUNTIME STREQUAL "SYCL" OR MKLDNN_GPU_RUNTIME STREQUAL "SYCL")
+if(DNNL_CPU_RUNTIME STREQUAL "SYCL" OR DNNL_GPU_RUNTIME STREQUAL "SYCL")
     install(FILES
         "../cmake/FindOpenCL.cmake"
         "../cmake/FindSYCL.cmake"
@@ -170,10 +161,7 @@
         DESTINATION ${LIB_CONFIG_INSTALL_DIR})
 endif()
 
-# On Windows we need to add mkldnn.dll path to CTESTCONFIG_PATH which is later
-=======
 # On Windows we need to add dnnl.dll path to CTESTCONFIG_PATH which is later
->>>>>>> 31aec04b
 # passed to ctest and Visual Studio solutions
 if(WIN32)
     if(CMAKE_GENERATOR MATCHES "Visual Studio")
