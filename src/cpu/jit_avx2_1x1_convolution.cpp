--- conflicted
+++ resolved
@@ -67,7 +67,7 @@
                 dst, scratchpad);
     });
 
-    if (pd()->wants_zero_pad_dst()) ctx.memory(DNNL_ARG_DST)->zero_pad();
+    if (pd()->wants_zero_pad_dst()) ctx.memory(DNNL_ARG_DST)->zero_pad(ctx);
 }
 
 void jit_avx2_1x1_convolution_fwd_t::execute_forward_thr(const int ithr,
@@ -317,9 +317,6 @@
         }
     };
 
-<<<<<<< HEAD
-    if (pd()->wants_zero_pad_dst()) ctx.memory(DNNL_ARG_DST)->zero_pad(ctx);
-=======
     if (jcp.with_dw_conv) {
         conv_dw();
     } else {
@@ -328,7 +325,6 @@
         balance211(work_amount, nthr, ithr, start, end);
         conv_1x1(start, end, 0, jcp.nb_load);
     }
->>>>>>> d5f6d0bb
 }
 
 /* convolution backward wtr data */
