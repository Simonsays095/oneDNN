--- conflicted
+++ resolved
@@ -198,23 +198,13 @@
         }
     };
 
-<<<<<<< HEAD
-    virtual status_t init() override {
-        status_t gemm_status = pd()->gemm_pd_->create_primitive(&gemm_);
-        if (gemm_status != status::success) return gemm_status;
-        return status::success;
-    }
-=======
     gemm_matmul_t(const pd_t *apd) : gpu_primitive_t(apd) {}
->>>>>>> e2cf4939
 
     status_t init(engine_t *engine) override {
         status_t gemm_status = pd()->gemm_pd_->create_primitive(gemm_, engine);
         return gemm_status;
     }
 
-    ~gemm_matmul_t() override { gemm_->release(); }
-
     status_t execute(const exec_ctx_t &ctx) const override;
 
 protected:
@@ -223,12 +213,8 @@
     }
 
 private:
-<<<<<<< HEAD
-    primitive_t *gemm_;
-=======
     const pd_t *pd() const { return (const pd_t *)primitive_t::pd().get(); }
     std::shared_ptr<primitive_t> gemm_;
->>>>>>> e2cf4939
 };
 
 } // namespace ocl
